--- conflicted
+++ resolved
@@ -1,18 +1,9 @@
-<<<<<<< HEAD
-# Minimal: load CLIP, embed up to 20 images from a parquet file, save embeddings.npy
-from hf_embed_global import embed_images
-import argparse, os, json
-=======
 import argparse, os, json, sys
->>>>>>> 870f1055
 from pathlib import Path
 import numpy as np, pandas as pd
 from PIL import Image
 import torch
 
-<<<<<<< HEAD
-#from clip_core import embed_images  # <<< new import
-=======
 # Add project root to path for Colab compatibility
 ROOT = Path(__file__).resolve().parents[1]
 if str(ROOT) not in sys.path:
@@ -24,7 +15,6 @@
 except ImportError:
     # Fallback for Colab if scripts. doesn't work
     from hf_embed_global import embed_images
->>>>>>> 870f1055
 
 def main():
     parser = argparse.ArgumentParser()
@@ -35,13 +25,6 @@
 
     # 1) Load parquet file
     df = pd.read_parquet(args.parquet)
-<<<<<<< HEAD
-    paths = [p for p in df["local_path"].tolist() if isinstance(p, str) and os.path.exists(p)]
-    paths = paths[: args.limit]
-
-    # 3) load images and preprocess (one small batch)
-    images = [Image.open(p).convert("RGB") for p in paths]
-=======
     
     # 2) Get local_path entries that exist (images should be in Drive)
     paths = []
@@ -80,7 +63,6 @@
         return
     
     # 4) Embed images
->>>>>>> 870f1055
     mat = embed_images(images)  # (N,D) float32, L2-normalized
 
     # 5) Save embeddings and metadata
